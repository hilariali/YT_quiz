--- conflicted
+++ resolved
@@ -57,7 +57,7 @@
 def home_page() -> None:
     """Display landing page with logo and tool choices."""
     st.set_page_config(page_title="AI Tools Hub", layout="wide")
-<<<<<<< HEAD
+
     try:
         # Streamlit >= 1.32 supports ``use_container_width``
         st.image(
@@ -70,7 +70,7 @@
             "https://via.placeholder.com/600x150.png?text=LOGO+PLACEHOLDER",
             use_column_width=True,
         )
-=======
+
     st.image(
         "https://via.placeholder.com/600x150.png?text=LOGO+PLACEHOLDER",
 
@@ -79,16 +79,13 @@
         use_column_width=True,
 
     )
->>>>>>> 781bda6b
+
     st.header("Select a tool")
     col1, col2, col3 = st.columns(3)
     with col1:
         if st.button("YouTube Quiz Generator"):
             st.session_state.page = "quiz"
-<<<<<<< HEAD
-=======
-
->>>>>>> 781bda6b
+
             st.rerun()
     with col2:
         if st.button("Dummy Tool A"):
@@ -99,8 +96,7 @@
             st.session_state.page = "dummy_b"
             st.rerun()
 
-<<<<<<< HEAD
-=======
+
             st.experimental_rerun()
     with col2:
         if st.button("Dummy Tool A"):
@@ -112,24 +108,24 @@
             st.experimental_rerun()
 
 
->>>>>>> 781bda6b
+
 
 def dummy_tool_page(name: str) -> None:
     """Simple placeholder for future tools."""
     st.set_page_config(page_title=name, layout="wide")
     if st.button("⬅️ Back to Home"):
         st.session_state.page = "home"
-<<<<<<< HEAD
+
         st.rerun()
 
-=======
+
 
         st.rerun()
 
         st.experimental_rerun()
 
 
->>>>>>> 781bda6b
+
     st.title(f"{name} (Coming Soon)")
 
 
@@ -386,17 +382,17 @@
     st.set_page_config(page_title="YouTube Quiz Generator", layout="wide")
     if st.button("⬅️ Back to Home"):
         st.session_state.page = "home"
-<<<<<<< HEAD
+
         st.rerun()
 
-=======
+
 
         st.rerun()
 
         st.experimental_rerun()
 
 
->>>>>>> 781bda6b
+
     st.title("YouTube Quiz Generator 📚")
     st.title("(current beta version only support YouTube video contains caption)")
 
@@ -404,11 +400,19 @@
     with st.form(key="input_form", clear_on_submit=False):
         url_input = st.text_input(
             "YouTube video URL:", value=st.session_state.last_url
+
         )
         proxy_input = st.text_input(
             "Optional: HTTP(S) proxy URLs (comma-separated):",
             value=st.session_state.proxies,
         )
+
+        )
+        proxy_input = st.text_input(
+            "Optional: HTTP(S) proxy URLs (comma-separated):",
+            value=st.session_state.proxies,
+        )
+
         submit_button = st.form_submit_button(label="Load Video & Proxies")
 
     if submit_button:
