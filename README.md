--- conflicted
+++ resolved
@@ -1,8 +1,8 @@
 # AI Tools Hub
-<<<<<<< HEAD
+
 
 This Streamlit app opens with a simple landing page displaying a placeholder logo and buttons for each available tool. The main tool is the **YouTube Quiz Generator**, which fetches a video's transcript, summarizes it with OpenAI, and creates a multiple-choice quiz. Every tool page includes a **Back to Home** button so you can easily return to the landing page.
-=======
+
 
 
 This Streamlit app now starts with a simple landing page that lets you select from multiple tools. The main tool is the **YouTube Quiz Generator** which takes a YouTube video URL, fetches its transcript, summarizes it via OpenAI, and generates a multiple-choice quiz. Each tool page provides a button to return to the home screen.
@@ -10,7 +10,6 @@
 
 
 
->>>>>>> c2975b25
 
 ## Setup
 
