# AI Tools Hub
<<<<<<< HEAD

This Streamlit app now starts with a simple landing page that lets you select from multiple tools. The main tool is the **YouTube Quiz Generator** which takes a YouTube video URL, fetches its transcript, summarizes it via OpenAI, and generates a multiple-choice quiz. Each tool page provides a button to return to the home screen.
=======


>>>>>>> 781bda6b

## Setup

1. **Clone the repo**
   ```bash
   git clone <your-repo-url>
   cd <repo-folder>
   ```
2. **Install dependencies**
   ```bash
   pip install -r requirements.txt
   ```
3. **Configure Streamlit settings**
   - Create `.streamlit/config.toml` with:
     ```toml
     [server]
     fileWatcherType = "none"
     ```
4. **Set OpenAI secrets**
   - In Streamlit Cloud secrets, add:
     - `OPENAI_API_KEY`
     - `OPENAI_BASE_URL`
5. **Deploy or run locally**
   ```bash
   streamlit run streamlit_app.py
   ```<|MERGE_RESOLUTION|>--- conflicted
+++ resolved
@@ -1,11 +1,11 @@
 # AI Tools Hub
-<<<<<<< HEAD
+
 
 This Streamlit app now starts with a simple landing page that lets you select from multiple tools. The main tool is the **YouTube Quiz Generator** which takes a YouTube video URL, fetches its transcript, summarizes it via OpenAI, and generates a multiple-choice quiz. Each tool page provides a button to return to the home screen.
-=======
 
 
->>>>>>> 781bda6b
+
+
 
 ## Setup
 
